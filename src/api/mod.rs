// Copyright 2017 astonbitecode
// This file is part of rust-keylock password manager.
//
// rust-keylock is free software: you can redistribute it and/or modify
// it under the terms of the GNU General Public License as published by
// the Free Software Foundation, either version 3 of the License, or
// (at your option) any later version.
//
// rust-keylock is distributed in the hope that it will be useful,
// but WITHOUT ANY WARRANTY; without even the implied warranty of
// MERCHANTABILITY or FITNESS FOR A PARTICULAR PURPOSE.  See the
// GNU General Public License for more details.
//
// You should have received a copy of the GNU General Public License
// along with rust-keylock.  If not, see <http://www.gnu.org/licenses/>.

use std::iter::FromIterator;
use std::time::{SystemTime, UNIX_EPOCH};

use log::*;
use toml;
use toml::value::Table;

use super::{datacrypt, errors, nextcloud, dropbox};

use self::safe::Safe;
use crate::asynch::nextcloud::NextcloudConfiguration;
use crate::asynch::dropbox::DropboxConfiguration;

pub mod safe;

/// Struct to use for retrieving and saving data from/to the file
pub struct RklContent {
    pub entries: Vec<Entry>,
    pub nextcloud_conf: nextcloud::NextcloudConfiguration,
    pub dropbox_conf: dropbox::DropboxConfiguration,
    pub system_conf: SystemConfiguration,
}

impl RklContent {
    pub fn new(entries: Vec<Entry>,
               nextcloud_conf: nextcloud::NextcloudConfiguration,
               dropbox_conf: dropbox::DropboxConfiguration,
               system_conf: SystemConfiguration)
               -> RklContent {
        RklContent {
            entries,
            nextcloud_conf,
<<<<<<< HEAD
            dropbox_conf,
=======
>>>>>>> ed3e909c
            system_conf,
        }
    }

    pub fn from(tup: (&Safe, &nextcloud::NextcloudConfiguration, &dropbox::DropboxConfiguration, &SystemConfiguration)) -> errors::Result<RklContent> {
        let entries = tup.0.get_entries_decrypted();
        let nextcloud_conf = nextcloud::NextcloudConfiguration::new(tup.1.server_url.clone(),
                                                                    tup.1.username.clone(),
                                                                    tup.1.decrypted_password()?,
                                                                    tup.1.use_self_signed_certificate);
        let dropbox_conf = dropbox::DropboxConfiguration::new(tup.2.token.clone());
        let system_conf = SystemConfiguration::new(tup.3.saved_at, tup.3.version, tup.3.last_sync_version);

        Ok(RklContent::new(entries, nextcloud_conf?, dropbox_conf?, system_conf))
    }
}

/// Keeps the Configuration
#[derive(Debug, PartialEq, Clone)]
pub struct RklConfiguration {
    pub system: SystemConfiguration,
    pub nextcloud: nextcloud::NextcloudConfiguration,
    pub dropbox: dropbox::DropboxConfiguration,
}

impl RklConfiguration {
    pub fn update_system_for_save(&mut self, update_last_sync_version: bool) -> errors::Result<()> {
        if update_last_sync_version {
            self.update_system_last_sync();
        } else {
            self.system.version = Some((self.system.version.unwrap_or(0)) + 1);
        }
        let local_time_seconds = SystemTime::now().duration_since(UNIX_EPOCH)?.as_secs();
        self.system.saved_at = Some(local_time_seconds as i64);
        Ok(())
    }

    pub fn update_system_last_sync(&mut self) {
        self.system.last_sync_version = self.system.version;
    }
}

impl From<(nextcloud::NextcloudConfiguration, dropbox::DropboxConfiguration, SystemConfiguration)> for RklConfiguration {
    fn from(confs: (nextcloud::NextcloudConfiguration, dropbox::DropboxConfiguration, SystemConfiguration)) -> Self {
        RklConfiguration {
            system: confs.2,
            nextcloud: confs.0,
            dropbox: confs.1,
        }
    }
}

/// System - internal configuration
#[derive(Debug, PartialEq, Clone)]
pub struct SystemConfiguration {
    /// When the passwords were saved
    pub saved_at: Option<i64>,
    /// A number that gets incremented with each persisted change
    pub version: Option<i64>,
    /// The version that was set upon the last sync. This is the same with the version once the data is uploaded to the server
    pub last_sync_version: Option<i64>,
}

impl SystemConfiguration {
    pub fn new(saved_at: Option<i64>, version: Option<i64>, last_sync_version: Option<i64>) -> SystemConfiguration {
        SystemConfiguration {
            saved_at,
            version,
            last_sync_version,
        }
    }

    pub fn from_table(table: &Table) -> Result<SystemConfiguration, errors::RustKeylockError> {
        let saved_at = table.get("saved_at").and_then(|value| value.as_integer().and_then(Some));
        let version = table.get("version").and_then(|value| value.as_integer().and_then(Some));
        let last_sync_version = table.get("last_sync_version").and_then(|value| value.as_integer().and_then(Some));
        Ok(SystemConfiguration::new(saved_at, version, last_sync_version))
    }

    pub fn to_table(&self) -> errors::Result<Table> {
        let mut table = Table::new();
        if self.saved_at.is_some() {
            table.insert("saved_at".to_string(), toml::Value::Integer(self.saved_at.unwrap()));
        }
        if self.version.is_some() {
            table.insert("version".to_string(), toml::Value::Integer(self.version.unwrap()));
        }
        if self.last_sync_version.is_some() {
            table.insert("last_sync_version".to_string(), toml::Value::Integer(self.last_sync_version.unwrap()));
        }

        Ok(table)
    }
}

impl Default for SystemConfiguration {
    fn default() -> SystemConfiguration {
        SystemConfiguration {
            saved_at: None,
            version: None,
            last_sync_version: None,
        }
    }
}

/// Struct that defines a password entry.
#[derive(Debug, PartialEq, Eq, Clone)]
pub struct Entry {
    /// The name of the Entry
    ///
    /// It is used as a label to distinguish among other Entries
    pub name: String,
    /// A URL (optional)
    pub url: String,
    /// The username
    pub user: String,
    /// The password
    pub pass: String,
    /// A description of the `Entry` (Optional)
    pub desc: String,
    /// Whether the Entry has encrypted elements (like password)
    pub encrypted: bool,
}

impl Entry {
    /// Creates a new `Entry` using the provided name, url, username, password and description
    pub fn new(name: String, url: String, user: String, pass: String, desc: String) -> Entry {
        Entry {
            name,
            url,
            user,
            pass,
            desc,
            encrypted: false,
        }
    }

    /// Creates an empty `Entry`
    pub fn empty() -> Entry {
        Entry {
            name: "".to_string(),
            url: "".to_string(),
            user: "".to_string(),
            pass: "".to_string(),
            desc: "".to_string(),
            encrypted: false,
        }
    }

    pub fn from_table(table: &Table) -> Result<Entry, errors::RustKeylockError> {
        let name = table.get("name").and_then(|value| value.as_str().and_then(|str_ref| Some(str_ref.to_string())));
        let url = table.get("url").and_then(|value| value.as_str().and_then(|str_ref| Some(str_ref.to_string())));
        let user = table.get("user").and_then(|value| value.as_str().and_then(|str_ref| Some(str_ref.to_string())));
        let pass = table.get("pass").and_then(|value| value.as_str().and_then(|str_ref| Some(str_ref.to_string())));
        let desc = table.get("desc").and_then(|value| value.as_str().and_then(|str_ref| Some(str_ref.to_string())));
        match (name, url, user, pass, desc) {
            (Some(n), Some(ul), Some(u), Some(p), Some(d)) => Ok(Self::new(n, ul, u, p, d)),
            _ => Err(errors::RustKeylockError::ParseError(toml::ser::to_string(&table).unwrap_or_else(|_| "Cannot serialize toml".to_string()))),
        }
    }

    pub fn to_table(&self) -> Table {
        let mut table = Table::new();
        table.insert("name".to_string(), toml::Value::String(self.name.clone()));
        table.insert("url".to_string(), toml::Value::String(self.url.clone()));
        table.insert("user".to_string(), toml::Value::String(self.user.clone()));
        table.insert("pass".to_string(), toml::Value::String(self.pass.clone()));
        table.insert("desc".to_string(), toml::Value::String(self.desc.clone()));

        table
    }

    pub fn encrypted(&self, cryptor: &datacrypt::EntryPasswordCryptor) -> Entry {
        let (encrypted_password, encryption_succeeded) = match cryptor.encrypt_str(&self.pass) {
            Ok(encrypted) => (encrypted, true),
            Err(_) => {
                error!("Could not encrypt password for {}. Defaulting in keeping it in plain...", &self.name);
                (self.pass.clone(), false)
            }
        };
        Entry {
            name: self.name.clone(),
            url: self.url.clone(),
            user: self.user.clone(),
            pass: encrypted_password,
            desc: self.desc.clone(),
            encrypted: encryption_succeeded,
        }
    }

    pub fn decrypted(&self, cryptor: &datacrypt::EntryPasswordCryptor) -> Entry {
        let decrypted_password = if self.encrypted {
            match cryptor.decrypt_str(&self.pass) {
                Ok(decrypted) => decrypted,
                Err(_) => self.pass.clone(),
            }
        } else {
            self.pass.clone()
        };
        Entry::new(self.name.clone(), self.url.clone(), self.user.clone(), decrypted_password, self.desc.clone())
    }
}

/// A struct that allows storing general configuration values.
/// The configuration values are stored in plaintext.
#[derive(Debug, PartialEq, Eq, Clone)]
pub struct Props {
    /// Inactivity timeout seconds
    idle_timeout_seconds: i64,
    /// Fallback to pre v0.8.0 handling
    legacy_handling: bool,
    bcrypt_cost_v8: bool,
}

impl Default for Props {
    fn default() -> Self {
        Props {
            idle_timeout_seconds: 1800,
            legacy_handling: false,
            bcrypt_cost_v8: false,
        }
    }
}

impl Props {
    pub(crate) fn new(idle_timeout_seconds: i64, legacy_handling: bool, bcrypt_cost_v8: bool) -> Props {
        Props {
            idle_timeout_seconds,
            legacy_handling,
            bcrypt_cost_v8,
        }
    }

    pub fn from_table(table: &Table) -> Result<Props, errors::RustKeylockError> {
        let idle_timeout_seconds = table.get("idle_timeout_seconds").and_then(|value| value.as_integer().and_then(Some));
        let legacy_handling = table.get("legacy_handling").and_then(|value| value.as_bool().and_then(Some));
        let bcrypt_cost_v8 = table.get("bcrypt_cost_v8").and_then(|value| value.as_bool().and_then(Some));

        match (idle_timeout_seconds, legacy_handling, bcrypt_cost_v8) {
            (Some(s), Some(l), Some(cv8)) => Ok(Self::new(s, l, cv8)),
            (Some(s), None, Some(cv8)) => Ok(Self::new(s, true, cv8)),
            (Some(s), Some(l), None) => Ok(Self::new(s, l, true)),
            (Some(s), None, None) => Ok(Self::new(s, true, true)),
            (_, _, _) => Err(errors::RustKeylockError::ParseError(toml::ser::to_string(&table).unwrap_or_else(|_| "Cannot serialize toml".to_string()))),
        }
    }

    #[allow(dead_code)]
    pub fn to_table(&self) -> Table {
        let mut table = Table::new();
        table.insert("idle_timeout_seconds".to_string(), toml::Value::Integer(self.idle_timeout_seconds));
        table.insert("legacy_handling".to_string(), toml::Value::Boolean(self.legacy_handling));
        table.insert("bcrypt_cost_v8".to_string(), toml::Value::Boolean(self.bcrypt_cost_v8));

        table
    }

    pub fn idle_timeout_seconds(&self) -> i64 {
        self.idle_timeout_seconds
    }

    pub fn legacy_handling(&self) -> bool {
        self.legacy_handling
    }

    pub fn set_legacy_handling(&mut self, lh: bool) {
        self.legacy_handling = lh
    }

    pub fn bcrypt_cost_v8(&self) -> bool {
        self.bcrypt_cost_v8
    }

    pub fn set_bcrypt_cost_v8(&mut self, bcv8: bool) {
        self.bcrypt_cost_v8 = bcv8
    }
}

/// Enumeration of the several different Menus that an `Editor` implementation should handle.
#[derive(Debug, PartialEq, Clone)]
pub enum Menu {
    /// The User should provide a password and a number.
    /// If bool is true, the last_sync_version will be updated to be the same with the local_version.
    /// If false, nothing will be updated.
    TryPass(bool),
    /// The User should provide a new password and a new number.
    ChangePass,
    /// The User should be presented with the main menu.
    Main,
    /// The User should be presented with a list of all the saved password `Entries`, filtered by the string provided as argument
    EntriesList(String),
    /// The User should create a new `Entry`
    NewEntry,
    /// The User should be presented with a selected `Entry`.
    ///
    /// The index of the `Entry` inside the `Entries` list is provided.
    ShowEntry(usize),
    /// The User should edit a selected `Entry`.
    ///
    /// The index of the `Entry` inside the `Entries` list is provided.
    EditEntry(usize),
    /// The User deletes a selected `Entry`.
    ///
    /// The index of the `Entry` inside the `Entries` list is provided.
    DeleteEntry(usize),
    /// The User encrypts and saves all the existing `Entries` list.
    /// If bool is true, the last_sync_version will be updated to be the same with the local_version.
    /// If false, only the local_version will be updated.
    Save(bool),
    /// The User selects to Exit _rust-keylock_
    Exit,
    /// The User selects to Exit _rust-keylock_, even if there is unsaved data.
    ForceExit,
    /// Parsing the `Entries` _after_ decrypting them may lead to wrong data. This Menu informs the User about the situation and offers an attempt to recover anything that is recoverable.
    TryFileRecovery,
    /// The user should be able to import password `Entries`.
    ImportEntries,
    /// The user should be able to export password `Entries`.
    ExportEntries,
    /// The user should be presented with the configuration menu
    ShowConfiguration,
    /// Temporarily creates a web server and waits for the callback HTTP request that obtains the Dropbox token
    WaitForDbxTokenCallback(String),
    /// Stay in the current menu
    Current,
}

impl Menu {
    /// Returns the name of a `Menu`.
    pub fn get_name(&self) -> String {
<<<<<<< HEAD
        match self {
            &Menu::TryPass(b) => format!("{:?}", Menu::TryPass(b)),
            &Menu::ChangePass => format!("{:?}", Menu::ChangePass),
            &Menu::Main => format!("{:?}", Menu::Main),
            &Menu::EntriesList(_) => "EntriesList".to_string(),
            &Menu::NewEntry => format!("{:?}", Menu::NewEntry),
            &Menu::ShowEntry(_) => "ShowEntry".to_string(),
            &Menu::EditEntry(_) => "EditEntry".to_string(),
            &Menu::DeleteEntry(_) => "DeleteEntry".to_string(),
            &Menu::Save(b) => format!("{:?}", Menu::Save(b)),
            &Menu::Exit => format!("{:?}", Menu::Exit),
            &Menu::ForceExit => format!("{:?}", Menu::ForceExit),
            &Menu::TryFileRecovery => format!("{:?}", Menu::TryFileRecovery),
            &Menu::ImportEntries => format!("{:?}", Menu::ImportEntries),
            &Menu::ExportEntries => format!("{:?}", Menu::ExportEntries),
            &Menu::ShowConfiguration => format!("{:?}", Menu::ShowConfiguration),
            &Menu::WaitForDbxTokenCallback(_) => "WaitForDbxTokenCallback".to_string(),
            &Menu::Current => format!("{:?}", Menu::Current),
=======
        match *self {
            Menu::TryPass(b) => format!("{:?}", Menu::TryPass(b)),
            Menu::ChangePass => format!("{:?}", Menu::ChangePass),
            Menu::Main => format!("{:?}", Menu::Main),
            Menu::EntriesList(_) => "EntriesList".to_string(),
            Menu::NewEntry => format!("{:?}", Menu::NewEntry),
            Menu::ShowEntry(_) => "ShowEntry".to_string(),
            Menu::EditEntry(_) => "EditEntry".to_string(),
            Menu::DeleteEntry(_) => "DeleteEntry".to_string(),
            Menu::Save(b) => format!("{:?}", Menu::Save(b)),
            Menu::Exit => format!("{:?}", Menu::Exit),
            Menu::ForceExit => format!("{:?}", Menu::ForceExit),
            Menu::TryFileRecovery => format!("{:?}", Menu::TryFileRecovery),
            Menu::ImportEntries => format!("{:?}", Menu::ImportEntries),
            Menu::ExportEntries => format!("{:?}", Menu::ExportEntries),
            Menu::ShowConfiguration => format!("{:?}", Menu::ShowConfiguration),
            Menu::Current => format!("{:?}", Menu::Current),
>>>>>>> ed3e909c
        }
    }

    /// Parses a String and creates a `Menu`.
    ///
    /// Menus that have additional `usize` and `String` arguments exist. Thus the existence of the `Option`al arguments during parsing.
    pub fn from(name: String, opt_num: Option<usize>, opt_string: Option<String>) -> Menu {
        debug!("Creating Menu from name {} and additional arguments usize: {:?}, String: {:?}", &name, &opt_num, &opt_string);
        match (name, opt_num, opt_string.clone()) {
            (ref n, None, None) if &Menu::TryPass(false).get_name() == n => Menu::TryPass(false),
            (ref n, None, None) if &Menu::TryPass(true).get_name() == n => Menu::TryPass(true),
            (ref n, None, None) if "TryPass" == n => Menu::TryPass(false),
            (ref n, None, None) if &Menu::ChangePass.get_name() == n => Menu::ChangePass,
            (ref n, None, None) if &Menu::Main.get_name() == n => Menu::Main,
            (ref n, None, Some(ref arg)) if &Menu::EntriesList(arg.clone()).get_name() == n => Menu::EntriesList(arg.clone()),
            (ref n, None, None) if &Menu::NewEntry.get_name() == n => Menu::NewEntry,
            (ref n, Some(arg), None) if &Menu::ShowEntry(arg).get_name() == n => Menu::ShowEntry(arg),
            (ref n, Some(arg), None) if &Menu::EditEntry(arg).get_name() == n => Menu::EditEntry(arg),
            (ref n, Some(arg), None) if &Menu::DeleteEntry(arg).get_name() == n => Menu::DeleteEntry(arg),
            (ref n, None, None) if &Menu::Save(false).get_name() == n => Menu::Save(false),
            (ref n, None, None) if &Menu::Save(true).get_name() == n => Menu::Save(true),
            (ref n, None, None) if "Save" == n => Menu::Save(false),
            (ref n, None, None) if &Menu::Exit.get_name() == n => Menu::Exit,
            (ref n, None, None) if &Menu::ForceExit.get_name() == n => Menu::ForceExit,
            (ref n, None, None) if &Menu::TryFileRecovery.get_name() == n => Menu::TryFileRecovery,
            (ref n, None, None) if &Menu::ImportEntries.get_name() == n => Menu::ImportEntries,
            (ref n, None, None) if &Menu::ExportEntries.get_name() == n => Menu::ExportEntries,
            (ref n, None, None) if &Menu::ShowConfiguration.get_name() == n => Menu::ShowConfiguration,
            (ref n, None, Some(ref arg)) if &Menu::WaitForDbxTokenCallback(arg.clone()).get_name() == n => Menu::WaitForDbxTokenCallback(arg.clone()),
            (ref n, None, None) if &Menu::Current.get_name() == n => Menu::Current,
            (ref other, _, _) => {
                let message = format!("Cannot create Menu from String '{}' and arguments usize: '{:?}', String: '{:?}'. Please, consider \
                                       opening a bug to the developers.",
                                      other,
                                      opt_num,
                                      opt_string);
                error!("{}", message);
                panic!(message);
            }
        }
    }
}

/// Represents a User selection that is returned after showing a `Menu`.
#[derive(Debug, PartialEq, Clone)]
pub enum UserSelection {
    /// The User selected an `Entry`.
    NewEntry(Entry),
    /// The User updated an `Entry`.
    ReplaceEntry(usize, Entry),
    /// The User deleted an `Entry`.
    DeleteEntry(usize),
    /// The User selected to go to a `Menu`.
    GoTo(Menu),
    /// The User provided a password and a number.
    ProvidedPassword(String, usize),
    /// The User acknowledges something.
    Ack,
    /// The User selected to export the password `Entries` to a path.
    ExportTo(String),
    /// The User selected to import the password `Entries` from a path.
    ImportFrom(String, String, usize),
    /// The User selected to import the password `Entries` from a file in the default location.
    ImportFromDefaultLocation(String, String, usize),
    /// The User may be offered to select one of the Options.
    UserOption(UserOption),
    /// The User updates the configuration.
    UpdateConfiguration(AllConfigurations),
    /// The user copies content to the clipboard.
    AddToClipboard(String),
}

impl UserSelection {
    pub fn is_same_variant_with(&self, other: &UserSelection) -> bool {
        self.ordinal() == other.ordinal()
    }

    fn ordinal(&self) -> i8 {
        match self {
            UserSelection::NewEntry(_) => 1,
            UserSelection::ReplaceEntry(_, _) => 2,
            UserSelection::DeleteEntry(_) => 3,
            UserSelection::GoTo(_) => 4,
            UserSelection::ProvidedPassword(_, _) => 5,
            UserSelection::Ack => 6,
            UserSelection::ExportTo(_) => 7,
            UserSelection::ImportFrom(_, _, _) => 8,
            UserSelection::ImportFromDefaultLocation(_, _, _) => 9,
            UserSelection::UserOption(_) => 10,
            UserSelection::UpdateConfiguration(_) => 11,
            UserSelection::AddToClipboard(_) => 12,
        }
    }
}

#[derive(Debug, PartialEq, Clone)]
pub struct AllConfigurations {
    pub nextcloud: nextcloud::NextcloudConfiguration,
    pub dropbox: dropbox::DropboxConfiguration,
}

impl AllConfigurations {
    pub fn new(nextcloud: nextcloud::NextcloudConfiguration, dropbox: dropbox::DropboxConfiguration) -> AllConfigurations {
        AllConfigurations {
            nextcloud,
            dropbox,
        }
    }
}

impl Default for AllConfigurations {
    fn default() -> Self {
        AllConfigurations::new(NextcloudConfiguration::default(), DropboxConfiguration::default())
    }
}

#[derive(Debug, PartialEq, Clone)]
pub struct UserOption {
    pub label: String,
    pub value: UserOptionType,
    pub short_label: String,
}

impl<'a> From<&'a UserOption> for UserOption {
    fn from(uo: &UserOption) -> Self {
        UserOption {
            label: uo.label.clone(),
            value: uo.value.clone(),
            short_label: uo.short_label.clone(),
        }
    }
}

impl From<(String, String, String)> for UserOption {
    fn from(f: (String, String, String)) -> Self {
        UserOption {
            label: f.0,
            value: UserOptionType::from(f.1.as_ref()),
            short_label: f.2,
        }
    }
}

impl UserOption {
    pub fn new(label: &str, option_type: UserOptionType, short_label: &str) -> UserOption {
        UserOption {
            label: label.to_string(),
            value: option_type,
            short_label: short_label.to_string(),
        }
    }

    pub fn empty() -> UserOption {
        UserOption {
            label: "".to_string(),
            value: UserOptionType::None,
            short_label: "".to_string(),
        }
    }

    pub fn ok() -> UserOption {
        UserOption {
            label: "Ok".to_string(),
            value: UserOptionType::String("Ok".to_string()),
            short_label: "o".to_string(),
        }
    }

    pub fn cancel() -> UserOption {
        UserOption {
            label: "Cancel".to_string(),
            value: UserOptionType::String("Cancel".to_string()),
            short_label: "c".to_string(),
        }
    }

    pub fn yes() -> UserOption {
        UserOption {
            label: "Yes".to_string(),
            value: UserOptionType::String("Yes".to_string()),
            short_label: "y".to_string(),
        }
    }

    pub fn no() -> UserOption {
        UserOption {
            label: "No".to_string(),
            value: UserOptionType::String("No".to_string()),
            short_label: "n".to_string(),
        }
    }
}

/// Represents a type for a `UserOption`
#[derive(Debug, PartialEq, Clone)]
pub enum UserOptionType {
    Number(isize),
    String(String),
    None,
}

impl UserOptionType {
    fn extract_value_from_string(s: &str) -> errors::Result<String> {
        let start = s.find('(');
        if s.ends_with(')') {
            match start {
                Some(st) => {
                    let i = s.chars().skip(st + 1).take(s.len() - st - 2);
                    let s = String::from_iter(i);
                    Ok(s)
                }
                _ => {
                    Err(errors::RustKeylockError::ParseError(format!("Could not extract UserOptionType value from {}. The \
                                                                      UserOptionType can be extracted from strings like String(value)",
                                                                     s)))
                }
            }
        } else {
            Err(errors::RustKeylockError::ParseError(format!("Could not extract UserOptionType value from {}. The UserOptionType can be \
                                                              extracted from strings like String(value)",
                                                             s)))
        }
    }
}

impl ToString for UserOptionType {
    fn to_string(&self) -> String {
        match *self {
            UserOptionType::String(ref s) => format!("String({})", s),
            _ => format!("{:?}", &self),
        }
    }
}

impl<'a> From<&'a str> for UserOptionType {
    fn from(string: &str) -> Self {
        match string {
            ref s if s.starts_with("String") => {
                match Self::extract_value_from_string(s) {
                    Ok(value) => UserOptionType::String(value),
                    Err(error) => {
                        error!("Could not create UserOptionType from {}: {:?}. Please consider opening a bug to the developers.", s, error);
                        UserOptionType::None
                    }
                }
            }
            ref s if s.starts_with("Number") => {
                let m = Self::extract_value_from_string(s).and_then(|value| {
                    value.parse::<i64>().map_err(|_| errors::RustKeylockError::ParseError(format!("Could not parse {} to i64", value)))
                });
                match m {
                    Ok(num) => UserOptionType::Number(num as isize),
                    Err(error) => {
                        error!("Could not create UserOptionType from {}: {:?}. Please consider opening a bug to the developers.", s, error);
                        UserOptionType::None
                    }
                }
            }
            other => {
                error!("Could not create UserOptionType from {}. Please consider opening a bug to the developers.", other);
                UserOptionType::None
            }
        }
    }
}

/// Severity for the messages presented to the Users
#[derive(Debug, PartialEq)]
pub enum MessageSeverity {
    Info,
    Warn,
    Error,
}

impl Default for MessageSeverity {
    fn default() -> Self {
        MessageSeverity::Info
    }
}

impl ToString for MessageSeverity {
    fn to_string(&self) -> String {
        format!("{:?}", &self)
    }
}

// Not need for boxing... The largest variant is the most frequent one.
#[allow(clippy::large_enum_variant)]
pub(crate) enum UiCommand {
    ShowPasswordEnter,
    ShowChangePassword,
    ShowMenu(Menu, Safe, RklConfiguration),
    Exit(bool),
    ShowMessage(String, Vec<UserOption>, MessageSeverity),
}

#[cfg(test)]
mod api_unit_tests {
    use toml;

    use crate::datacrypt::EntryPasswordCryptor;

    use super::{Entry, Menu, UserOption, UserSelection};
    use crate::api::AllConfigurations;

    #[test]
    fn entry_from_table_success() {
        let toml = r#"
			name = "name1"
			url = "url1"
			user = "user1"
			pass = "123"
			desc = "some description"
		"#;

        let value = toml.parse::<toml::value::Value>().unwrap();
        let table = value.as_table().unwrap();
        let entry_opt = Entry::from_table(&table);
        assert!(entry_opt.is_ok());
        let entry = entry_opt.unwrap();
        assert!(entry.name == "name1");
        assert!(entry.url == "url1");
        assert!(entry.user == "user1");
        assert!(entry.pass == "123");
        assert!(entry.desc == "some description");
    }

    #[test]
    fn entry_from_table_failure_wrong_key() {
        let toml = r#"
			wrong_key = "name1"
			url = "url"
			user = "user1"
			pass = "123"
			desc = "some description"
		"#;

        let value = toml.parse::<toml::value::Value>().unwrap();
        let table = value.as_table().unwrap();
        let entry_opt = super::Entry::from_table(&table);
        assert!(entry_opt.is_err());
    }

    #[test]
    fn entry_from_table_failure_wrong_value() {
        let toml = r#"
			name = 1
			url = "url"
			user = "user1"
			pass = "123"
			desc = "some description"
		"#;

        let value = toml.parse::<toml::value::Value>().unwrap();
        let table = value.as_table().unwrap();
        let entry_opt = super::Entry::from_table(&table);
        assert!(entry_opt.is_err());
    }

    #[test]
    fn entry_to_table() {
        let toml = r#"
			name = "name1"
			url = "url1"
			user = "user1"
			pass = "123"
			desc = "some description"
		"#;

        let value = toml.parse::<toml::value::Value>().unwrap();
        let table = value.as_table().unwrap();
        let entry_opt = super::Entry::from_table(&table);
        assert!(entry_opt.is_ok());
        let entry = entry_opt.unwrap();
        let new_table = entry.to_table();
        assert!(table == &new_table);
    }

    #[test]
    fn entry_to_encrypted() {
        let cryptor = EntryPasswordCryptor::new();
        let entry = super::Entry::new("name".to_string(), "url".to_string(), "user".to_string(), "pass".to_string(), "desc".to_string());
        let enc_entry = entry.encrypted(&cryptor);
        assert!(enc_entry.name == entry.name);
        assert!(enc_entry.url == entry.url);
        assert!(enc_entry.user == entry.user);
        assert!(enc_entry.pass != entry.pass);
        assert!(enc_entry.desc == entry.desc);
        let dec_entry = enc_entry.decrypted(&cryptor);
        assert!(dec_entry.pass == entry.pass);
    }

    #[test]
    fn entry_to_encrypted_encryption_may_fail() {
        let cryptor = EntryPasswordCryptor::new();
        let entry = super::Entry::new("name".to_string(), "url".to_string(), "user".to_string(), "pass".to_string(), "desc".to_string());
        let dec_entry = entry.decrypted(&cryptor);
        assert!(dec_entry.pass == entry.pass);
    }

    #[test]
    fn props_from_table_success() {
        let toml = r#"
        idle_timeout_seconds = 33
        legacy_handling = false
        bcrypt_cost_v8 = false
        "#;

        let value = toml.parse::<toml::value::Value>().unwrap();
        let table = value.as_table().unwrap();
        let props_opt = super::Props::from_table(&table);
        assert!(props_opt.is_ok());
        let props = props_opt.unwrap();
        assert!(props.idle_timeout_seconds() == 33);
        assert!(!props.legacy_handling());
    }

    #[test]
    fn props_from_table_success_no_legacy_exists() {
        let toml = r#"
        idle_timeout_seconds = 33
        "#;

        let value = toml.parse::<toml::value::Value>().unwrap();
        let table = value.as_table().unwrap();
        let props_opt = super::Props::from_table(&table);
        assert!(props_opt.is_ok());
        let props = props_opt.unwrap();
        assert!(props.idle_timeout_seconds() == 33);
        assert!(props.legacy_handling());
        assert!(props.bcrypt_cost_v8());
    }

    #[test]
    fn props_from_table_success_legacy_exists_cost_v8_does_not_exist() {
        let toml = r#"
        idle_timeout_seconds = 33
        legacy_handling = false
        "#;

        let value = toml.parse::<toml::value::Value>().unwrap();
        let table = value.as_table().unwrap();
        let props_opt = super::Props::from_table(&table);
        assert!(props_opt.is_ok());
        let props = props_opt.unwrap();
        assert!(props.idle_timeout_seconds() == 33);
        assert!(!props.legacy_handling());
        assert!(props.bcrypt_cost_v8());
    }

    #[test]
    fn props_from_table_failure_wrong_key() {
        let toml = r#"wrong_key = "alas""#;

        let value = toml.parse::<toml::value::Value>().unwrap();
        let table = value.as_table().unwrap();
        let props_opt = super::Props::from_table(&table);
        assert!(props_opt.is_err());
    }

    #[test]
    fn props_from_table_failure_wrong_value() {
        let toml = r#"salt = 1"#;

        let value = toml.parse::<toml::value::Value>().unwrap();
        let table = value.as_table().unwrap();
        let props_opt = super::Props::from_table(&table);
        assert!(props_opt.is_err());
    }

    #[test]
    fn props_to_table() {
        let toml = r#"
        idle_timeout_seconds = 33
        legacy_handling = false
        bcrypt_cost_v8 = false
        "#;

        let value = toml.parse::<toml::value::Value>().unwrap();
        let table = value.as_table().unwrap();
        let props_opt = super::Props::from_table(&table);
        assert!(props_opt.is_ok());
        let props = props_opt.unwrap();
        let new_table = props.to_table();
        assert!(table == &new_table);
    }

    #[test]
    fn menu_get_name() {
        let m1 = Menu::TryPass(false).get_name();
        assert!(m1 == "TryPass(false)");
        let m2 = Menu::EntriesList("".to_string()).get_name();
        assert!(m2 == "EntriesList");
        let m3 = Menu::EditEntry(33).get_name();
        assert!(m3 == "EditEntry");
        let m4 = Menu::DeleteEntry(1).get_name();
        assert!(m4 == "DeleteEntry");
        let m5 = Menu::NewEntry.get_name();
        assert!(m5 == "NewEntry");
        let m6 = Menu::ForceExit.get_name();
        assert!(m6 == "ForceExit");
        let m7 = Menu::ChangePass.get_name();
        assert!(m7 == "ChangePass");
        let m8 = Menu::Save(false).get_name();
        assert!(m8 == "Save(false)");
        let m9 = Menu::Exit.get_name();
        assert!(m9 == "Exit");
        let m10 = Menu::Main.get_name();
        assert!(m10 == "Main");
        let m11 = Menu::Current.get_name();
        assert!(m11 == "Current");
        let m12 = Menu::EditEntry(1).get_name();
        assert!(m12 == "EditEntry");
        let m13 = Menu::EntriesList("".to_owned()).get_name();
        assert!(m13 == "EntriesList");
        let m14 = Menu::ExportEntries.get_name();
        assert!(m14 == "ExportEntries");
        let m15 = Menu::ImportEntries.get_name();
        assert!(m15 == "ImportEntries");
        let m16 = Menu::ShowConfiguration.get_name();
        assert!(m16 == "ShowConfiguration");
        let m17 = Menu::ShowEntry(1).get_name();
        assert!(m17 == "ShowEntry");
        let m18 = Menu::TryFileRecovery.get_name();
        assert!(m18 == "TryFileRecovery");
    }

    #[test]
    fn menu_from_name() {
        let m1 = Menu::from("TryPass(false)".to_string(), None, None);
        assert!(m1 == Menu::TryPass(false));
        let m2 = Menu::from("EntriesList".to_string(), None, Some("".to_string()));
        assert!(m2 == Menu::EntriesList("".to_string()));
        let m3 = Menu::from("ShowEntry".to_string(), Some(1), None);
        assert!(m3 == Menu::ShowEntry(1));
    }

    #[test]
    fn user_option_constructors() {
        let opt1 = super::UserOption::cancel();
        assert!(&opt1.label == "Cancel");
        assert!(opt1.value == super::UserOptionType::String("Cancel".to_string()));
        assert!(&opt1.short_label == "c");

        let opt2 = super::UserOption::empty();
        assert!(&opt2.label == "");
        assert!(opt2.value == super::UserOptionType::None);
        assert!(&opt2.short_label == "");

        let opt3 = super::UserOption::ok();
        assert!(&opt3.label == "Ok");
        assert!(opt3.value == super::UserOptionType::String("Ok".to_string()));
        assert!(&opt3.short_label == "o");
    }

    #[test]
    fn user_option_type_extract_value_from_string() {
        let s1 = "String(my string)";
        let sr1 = super::UserOptionType::extract_value_from_string(&s1).unwrap();
        assert!(sr1 == "my string");

        let s2 = "String(wrong";
        assert!(super::UserOptionType::extract_value_from_string(&s2).is_err());

        let s3 = "String wrong)";
        assert!(super::UserOptionType::extract_value_from_string(&s3).is_err());

        let s4 = "String((my string))";
        let sr4 = super::UserOptionType::extract_value_from_string(&s4).unwrap();
        assert!(sr4 == "(my string)");
    }

    #[test]
    fn user_option_type_from_string() {
        assert!(super::UserOptionType::from("String(my string)") == super::UserOptionType::String("my string".to_string()));
        assert!(super::UserOptionType::from("Number(33)") == super::UserOptionType::Number(33));
        assert!(super::UserOptionType::from("Other(33)") == super::UserOptionType::None);
    }

    #[test]
    fn user_option_type_to_string_from_string() {
        let user_option_type = super::UserOptionType::String("my string".to_string());
        let string = user_option_type.to_string();
        assert!(string == "String(my string)");
        let s: &str = &string;
        assert!(super::UserOptionType::from(s) == super::UserOptionType::String("my string".to_string()));
    }

    #[test]
    fn system_configuration_to_table() {
        let toml = r#"
			saved_at = 123
			version = 1
		"#;

        let value = toml.parse::<toml::value::Value>().unwrap();
        let table = value.as_table().unwrap();
        let res = super::SystemConfiguration::from_table(&table);
        assert!(res.is_ok());
        let conf = res.unwrap();
        let new_table = conf.to_table().unwrap();
        assert!(table == &new_table);
    }

    #[test]
    fn system_configuration_from_table_success() {
        let toml = r#"
			saved_at = 123
			version = 1
		"#;

        let value = toml.parse::<toml::value::Value>().unwrap();
        let table = value.as_table().unwrap();
        let res = super::SystemConfiguration::from_table(&table);
        assert!(res.is_ok());
        let conf = res.unwrap();
        assert!(conf.saved_at == Some(123));
        assert!(conf.version == Some(1));
    }

    #[test]
    fn user_selection_ordinal() {
        assert!(UserSelection::NewEntry(Entry::empty()).ordinal() == 1);
        assert!(UserSelection::ReplaceEntry(1, Entry::empty()).ordinal() == 2);
        assert!(UserSelection::DeleteEntry(1).ordinal() == 3);
        assert!(UserSelection::GoTo(Menu::TryPass(false)).ordinal() == 4);
        assert!(UserSelection::ProvidedPassword("".to_owned(), 33).ordinal() == 5);
        assert!(UserSelection::Ack.ordinal() == 6);
        assert!(UserSelection::ExportTo("".to_owned()).ordinal() == 7);
        assert!(UserSelection::ImportFrom("".to_owned(), "".to_owned(), 1).ordinal() == 8);
        assert!(UserSelection::ImportFromDefaultLocation("".to_owned(), "".to_owned(), 1).ordinal() == 9);
        assert!(UserSelection::UserOption(UserOption::empty()).ordinal() == 10);
        assert!(UserSelection::UpdateConfiguration(AllConfigurations::default()).ordinal() == 11);
        assert!(UserSelection::AddToClipboard("".to_owned()).ordinal() == 12);
    }

    #[test]
    fn is_same_variant_with() {
        assert!(UserSelection::ProvidedPassword("".to_owned(), 33).is_same_variant_with(&UserSelection::ProvidedPassword("other".to_owned(), 11)));
    }
}<|MERGE_RESOLUTION|>--- conflicted
+++ resolved
@@ -46,10 +46,7 @@
         RklContent {
             entries,
             nextcloud_conf,
-<<<<<<< HEAD
             dropbox_conf,
-=======
->>>>>>> ed3e909c
             system_conf,
         }
     }
@@ -380,26 +377,6 @@
 impl Menu {
     /// Returns the name of a `Menu`.
     pub fn get_name(&self) -> String {
-<<<<<<< HEAD
-        match self {
-            &Menu::TryPass(b) => format!("{:?}", Menu::TryPass(b)),
-            &Menu::ChangePass => format!("{:?}", Menu::ChangePass),
-            &Menu::Main => format!("{:?}", Menu::Main),
-            &Menu::EntriesList(_) => "EntriesList".to_string(),
-            &Menu::NewEntry => format!("{:?}", Menu::NewEntry),
-            &Menu::ShowEntry(_) => "ShowEntry".to_string(),
-            &Menu::EditEntry(_) => "EditEntry".to_string(),
-            &Menu::DeleteEntry(_) => "DeleteEntry".to_string(),
-            &Menu::Save(b) => format!("{:?}", Menu::Save(b)),
-            &Menu::Exit => format!("{:?}", Menu::Exit),
-            &Menu::ForceExit => format!("{:?}", Menu::ForceExit),
-            &Menu::TryFileRecovery => format!("{:?}", Menu::TryFileRecovery),
-            &Menu::ImportEntries => format!("{:?}", Menu::ImportEntries),
-            &Menu::ExportEntries => format!("{:?}", Menu::ExportEntries),
-            &Menu::ShowConfiguration => format!("{:?}", Menu::ShowConfiguration),
-            &Menu::WaitForDbxTokenCallback(_) => "WaitForDbxTokenCallback".to_string(),
-            &Menu::Current => format!("{:?}", Menu::Current),
-=======
         match *self {
             Menu::TryPass(b) => format!("{:?}", Menu::TryPass(b)),
             Menu::ChangePass => format!("{:?}", Menu::ChangePass),
@@ -416,8 +393,8 @@
             Menu::ImportEntries => format!("{:?}", Menu::ImportEntries),
             Menu::ExportEntries => format!("{:?}", Menu::ExportEntries),
             Menu::ShowConfiguration => format!("{:?}", Menu::ShowConfiguration),
+            Menu::WaitForDbxTokenCallback(_) => "WaitForDbxTokenCallback".to_string(),
             Menu::Current => format!("{:?}", Menu::Current),
->>>>>>> ed3e909c
         }
     }
 
