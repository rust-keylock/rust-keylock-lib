--- conflicted
+++ resolved
@@ -216,17 +216,10 @@
 
     fn handle_sync_status_success(&self, sync_status: SyncStatus, filename: &str) -> Option<UserSelection> {
         match sync_status {
-<<<<<<< HEAD
             SyncStatus::UploadSuccess(who) => {
                 debug!("The {} server was updated with the local data", who);
                 let _ = self.show_message(&format!("The {} server was updated with the local data", who), vec![UserOption::ok()], MessageSeverity::Info);
-                Some(UserSelection::GoTo(Menu::Current))
-=======
-            SyncStatus::UploadSuccess => {
-                debug!("The nextcloud server was updated with the local data");
-                let _ = self.show_message("The nextcloud server was updated with the local data", vec![UserOption::ok()], MessageSeverity::Info);
                 Some(UserSelection::GoTo(Menu::Save(true)))
->>>>>>> f6e6fde0
             }
             SyncStatus::NewAvailable(who, downloaded_filename) => {
                 debug!("Downloaded new data from the {} server.", who);
