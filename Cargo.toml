[package]
name = "rust_keylock"
version = "0.9.0"
authors = ["aston <astonbitecode@gmail.com>"]
description = "A password manager with goals to be Secure, Simple to use, Portable and Extensible"
keywords = ["password", "manager", "safe", "encryption", "key"]
license = "GPL-3.0"
documentation = "https://rust-keylock.github.io/rust-keylock-lib/rust_keylock/"
repository = "https://github.com/rust-keylock/rust-keylock-lib"
homepage = "https://rust-keylock.github.io/"
readme = "README.md"
categories = ["cryptography", "authentication"]
edition = "2018"

[badges]
travis-ci = { repository = "rust-keylock/rust-keylock-lib", branch = "master" }

[lib]
name = "rust_keylock"
crate-type = ["rlib", "dylib"]

[dependencies]
ctr = "0.3"
aes-ctr = "0.3"
sha2 = "0.8"
sha3 = "0.8"
hkdf = "0.7"
stream-cipher = "0.3"
<<<<<<< HEAD
=======
bcrypt = {git = "https://github.com/astonbitecode/rust-bcrypt.git"}
toml = "0.4"
>>>>>>> ed3e909c
base64 = "0.10"
rand = "0.6"
log = "0.4"
secstr = "0.3"
hyper = "0.12"
http = "0.1"
percent-encoding = "1.0"
url = "1.7"
futures = "0.1"
hyper-tls = "0.3"
native-tls = "0.2"
xml-rs = "0.8"
openssl-probe = "0.1"
clipboard = "0.5"
dirs = "1.0"
tokio = "0.1"

[dependencies.toml]
version = "0.5"
default-features = false
features = ["preserve_order"]

[dev-dependencies]
lazy_static = "1.2"<|MERGE_RESOLUTION|>--- conflicted
+++ resolved
@@ -26,11 +26,7 @@
 sha3 = "0.8"
 hkdf = "0.7"
 stream-cipher = "0.3"
-<<<<<<< HEAD
-=======
 bcrypt = {git = "https://github.com/astonbitecode/rust-bcrypt.git"}
-toml = "0.4"
->>>>>>> ed3e909c
 base64 = "0.10"
 rand = "0.6"
 log = "0.4"
